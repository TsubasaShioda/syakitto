import { useState, useEffect, useRef, useCallback } from 'react';
import * as poseDetection from '@tensorflow-models/pose-detection';
import * as faceLandmarksDetection from '@tensorflow-models/face-landmarks-detection';
import * as tf from '@tensorflow/tfjs-core';
import '@tensorflow/tfjs-backend-webgl';

// スコア履歴の型定義
export interface ScoreHistory {
  time: number;
  score: number;
}

// このフックが受け取る引数の型定義
interface UsePoseDetectionProps {
  videoRef: React.RefObject<HTMLVideoElement | null>;
  isPaused: boolean;
  isRecordingEnabled: boolean;
}

// このフックが返す値の型定義
interface UsePoseDetectionReturn {
  slouchScore: number;
  isCameraReady: boolean;
  isCalibrated: boolean;
  calibrate: () => void;
  scoreHistory: ScoreHistory[];
<<<<<<< HEAD
  poses: poseDetection.Pose[] | null;
  debugValues: Record<string, number | string>;
=======
  stopCamera: () => void; // カメラを手動で停止する関数
>>>>>>> 948e30d8
}

// 距離を計算するヘルパー関数
const euclideanDist = (p1: { x: number; y: number }, p2: { x: number; y: number }) => {
  return Math.sqrt((p1.x - p2.x) ** 2 + (p1.y - p2.y) ** 2);
};

export const usePoseDetection = ({ videoRef, isPaused, isRecordingEnabled }: UsePoseDetectionProps): UsePoseDetectionReturn => {
  const [poseDetector, setPoseDetector] = useState<poseDetection.PoseDetector | null>(null);
  const [faceDetector, setFaceDetector] = useState<faceLandmarksDetection.FaceLandmarksDetector | null>(null);
  const [isCameraReady, setIsCameraReady] = useState(false);
  const [slouchScore, setSlouchScore] = useState(0);
  const [calibratedPose, setCalibratedPose] = useState<poseDetection.Keypoint[] | null>(null);
  const [calibratedFaceSize, setCalibratedFaceSize] = useState<number | null>(null);
  const smoothingHistory = useRef<number[]>([]);
  const [scoreHistory, setScoreHistory] = useState<ScoreHistory[]>([]);
<<<<<<< HEAD
  const [poses, setPoses] = useState<poseDetection.Pose[] | null>(null);
  const [debugValues, setDebugValues] = useState<Record<string, number | string>>({});
=======
  const streamRef = useRef<MediaStream | null>(null); // ビデオストリームの参照を保持
>>>>>>> 948e30d8

  const isCalibrated = calibratedPose !== null;

  // --- 初期化 ---
  useEffect(() => {
    const init = async () => {
      await tf.ready();
      await tf.setBackend("webgl");
      
      // Pose Detector
      const poseModel = poseDetection.SupportedModels.MoveNet;
      const poseDetectorConfig = {
        modelType: poseDetection.movenet.modelType.SINGLEPOSE_LIGHTNING,
      };
      const _poseDetector = await poseDetection.createDetector(poseModel, poseDetectorConfig);
      setPoseDetector(_poseDetector);

      // Face Detector
      const faceModel = faceLandmarksDetection.SupportedModels.MediaPipeFaceMesh;
      const faceDetectorConfig: faceLandmarksDetection.MediaPipeFaceMeshTfjsModelConfig = {
        runtime: 'tfjs',
        refineLandmarks: true,
      };
      const _faceDetector = await faceLandmarksDetection.createDetector(faceModel, faceDetectorConfig);
      setFaceDetector(_faceDetector);
    };
    init();
  }, []);

  // カメラ停止関数
  const stopCamera = useCallback(() => {
    console.log('Stopping camera...');
    if (streamRef.current) {
      streamRef.current.getTracks().forEach(track => {
        track.stop();
        console.log('Track stopped:', track.label);
      });
      streamRef.current = null;
    }
    if (videoRef.current) {
      videoRef.current.srcObject = null;
    }
    setIsCameraReady(false);
  }, [videoRef]);

  // --- カメラセットアップ ---
  useEffect(() => {
    const setupCamera = async () => {
      if (!poseDetector || !faceDetector || !videoRef.current) return;
      try {
        const stream = await navigator.mediaDevices.getUserMedia({
          video: { width: 480, height: 360 },
          audio: false,
        });
        streamRef.current = stream; // ストリームの参照を保存
        const video = videoRef.current;
        video.srcObject = stream;
        video.onloadedmetadata = () => video.play();
        video.onplaying = () => setIsCameraReady(true);
      } catch (error) {
        console.error("Error accessing camera:", error);
      }
    };
    setupCamera();

    // クリーンアップ: コンポーネントがアンマウントされたらカメラを停止
    return () => {
      stopCamera();
    };
  }, [poseDetector, faceDetector, videoRef, stopCamera]);

  // --- キャリブレーション ---
  const calibrate = async () => {
    if (!poseDetector || !faceDetector || !videoRef.current) return;
    try {
      const [poses, faces] = await Promise.all([
        poseDetector.estimatePoses(videoRef.current),
        faceDetector.estimateFaces(videoRef.current, { flipHorizontal: false }),
      ]);

      if (poses.length > 0) {
        setCalibratedPose(poses[0].keypoints);
        console.log("Calibrated pose:", poses[0].keypoints);
      }
      if (faces.length > 0) {
        const leftEye = faces[0].keypoints.find(k => k.name === 'leftEye');
        const rightEye = faces[0].keypoints.find(k => k.name === 'rightEye');
        if (leftEye && rightEye) {
          const faceSize = euclideanDist(leftEye, rightEye);
          setCalibratedFaceSize(faceSize);
          console.log("Calibrated face size:", faceSize);
        }
      }
    } catch (e) {
      console.warn("Calibration failed:", e);
    }
  };

  // --- 猫背スコア計算 ---
  const calculateSlouchScore = useCallback((poseKeypoints: poseDetection.Keypoint[], faceKeypoints: faceLandmarksDetection.Keypoint[]): number | null => {
    const get = (name: string) => poseKeypoints.find((k) => k.name === name);
    const getCalibrated = (name: string) => calibratedPose?.find((k) => k.name === name);

    const leftEar = get("left_ear");
    const rightEar = get("right_ear");
    const leftEye = get("left_eye");
    const rightEye = get("right_eye");
    const leftShoulder = get("left_shoulder");
    const rightShoulder = get("right_shoulder");

    if (![leftEar, rightEar, leftEye, rightEye].every(kp => kp && kp.score! > 0.4)) return null;

    const earY = (leftEar!.y + rightEar!.y) / 2;
    const eyeY = (leftEye!.y + rightEye!.y) / 2;
    const shoulderY = (leftShoulder && rightShoulder)
      ? (leftShoulder.y + rightShoulder.y) / 2
      : eyeY + (eyeY - earY) * 2.2; // 肩が見えない場合の代替

    const bodyHeight = Math.abs(shoulderY - eyeY);
    if (bodyHeight < 40) return null; // 体の高さが小さすぎる場合は無視

    // デフォルトのロジックでスコアを計算
    const defaultPostureRatio = (shoulderY - earY) / bodyHeight;
    const uncalibratedScore = Math.min(1, Math.max(0, (defaultPostureRatio - 0.8) / 0.3)) * 100;
    
    let newDebugValues: Record<string, number | string> = {
      earY: earY,
      eyeY: eyeY,
      shoulderY: shoulderY,
      bodyHeight: bodyHeight,
      defaultPostureRatio: defaultPostureRatio,
      mode: 'Uncalibrated',
    };

    // キャリブレーション済みの場合、キャリブレーションスコアを計算し、デフォルトスコアと混ぜる
    if (calibratedPose && calibratedFaceSize) {
      const calibLeftEar = getCalibrated("left_ear");
      const calibRightEar = getCalibrated("right_ear");
      const calibLeftShoulder = getCalibrated("left_shoulder");
      const calibRightShoulder = getCalibrated("right_shoulder");

      if (!calibLeftEar || !calibRightEar || !calibLeftShoulder || !calibRightShoulder) return null;

      // 現在の顔サイズを計算
      const currentLeftEye = faceKeypoints.find(k => k.name === 'leftEye');
      const currentRightEye = faceKeypoints.find(k => k.name === 'rightEye');
      if (!currentLeftEye || !currentRightEye) return null;
      const currentFaceSize = euclideanDist(currentLeftEye, currentRightEye);
      const faceSizeRatio = currentFaceSize / calibratedFaceSize;

      const calibEarY = (calibLeftEar.y + calibRightEar.y) / 2;
      const calibShoulderY = (calibLeftShoulder.y + calibRightShoulder.y) / 2;
      const calibBodyHeight = Math.abs(calibShoulderY - eyeY); // 現在の目の高さを使う
      const calibPostureRatio = (calibShoulderY - calibEarY) / calibBodyHeight;

      const currentPostureRatio = (shoulderY - earY) / bodyHeight;

      // 顔の大きさで正規化した差分を計算
      const deviation = calibPostureRatio - (currentPostureRatio / faceSizeRatio);
      const calibratedScore = Math.min(1, Math.max(0, deviation / 0.35)) * 100;

      newDebugValues = {
        ...newDebugValues,
        mode: 'Calibrated',
        currentFaceSize: currentFaceSize,
        faceSizeRatio: faceSizeRatio,
        calibPostureRatio: calibPostureRatio,
        currentPostureRatio: currentPostureRatio,
        deviation: deviation,
      };
      setDebugValues(newDebugValues);

      // 50/50で混ぜる
      return (uncalibratedScore * 0.5) + (calibratedScore * 0.5);
    }
    
    setDebugValues(newDebugValues);
    // キャリブレーションされていない場合は、デフォルトスコアを返す
    return uncalibratedScore;
  }, [calibratedPose, calibratedFaceSize]);

  // --- 軽量ループ（2FPS） ---
  useEffect(() => {
    if (isPaused || !poseDetector || !faceDetector || !isCameraReady || !videoRef.current) {
      return;
    }

    const analyze = async () => {
      try {
        const [estimatedPoses, faces] = await Promise.all([
          poseDetector.estimatePoses(videoRef.current!),
          faceDetector.estimateFaces(videoRef.current!, { flipHorizontal: false }),
        ]);
        
        setPoses(estimatedPoses); // 検出したポーズ情報を保存

        if (estimatedPoses.length > 0 && faces.length > 0) {
          const score = calculateSlouchScore(estimatedPoses[0].keypoints, faces[0].keypoints);
          if (score !== null) {
            // スムージング
            const history = smoothingHistory.current;
            history.push(score);
            if (history.length > 3) history.shift();
            const avgScore = history.reduce((a, b) => a + b, 0) / history.length;
            setSlouchScore(avgScore);

            // スコアを履歴に追加
            if (isRecordingEnabled) {
              setScoreHistory(prevHistory => [...prevHistory, { time: Date.now(), score: avgScore }]);
            }
          }
        }
      } catch (e) {
        console.warn(e);
      }
    };

    const intervalId = setInterval(analyze, 2000); // 2秒ごとに記録
    return () => clearInterval(intervalId);
  }, [isPaused, poseDetector, faceDetector, isCameraReady, videoRef, calculateSlouchScore, isRecordingEnabled]);

<<<<<<< HEAD
  return { slouchScore, isCameraReady, isCalibrated, calibrate, scoreHistory, poses, debugValues };
=======
  return { slouchScore, isCameraReady, isCalibrated, calibrate, scoreHistory, stopCamera };
>>>>>>> 948e30d8
};<|MERGE_RESOLUTION|>--- conflicted
+++ resolved
@@ -24,12 +24,9 @@
   isCalibrated: boolean;
   calibrate: () => void;
   scoreHistory: ScoreHistory[];
-<<<<<<< HEAD
   poses: poseDetection.Pose[] | null;
   debugValues: Record<string, number | string>;
-=======
   stopCamera: () => void; // カメラを手動で停止する関数
->>>>>>> 948e30d8
 }
 
 // 距離を計算するヘルパー関数
@@ -46,12 +43,9 @@
   const [calibratedFaceSize, setCalibratedFaceSize] = useState<number | null>(null);
   const smoothingHistory = useRef<number[]>([]);
   const [scoreHistory, setScoreHistory] = useState<ScoreHistory[]>([]);
-<<<<<<< HEAD
   const [poses, setPoses] = useState<poseDetection.Pose[] | null>(null);
   const [debugValues, setDebugValues] = useState<Record<string, number | string>>({});
-=======
   const streamRef = useRef<MediaStream | null>(null); // ビデオストリームの参照を保持
->>>>>>> 948e30d8
 
   const isCalibrated = calibratedPose !== null;
 
@@ -273,9 +267,5 @@
     return () => clearInterval(intervalId);
   }, [isPaused, poseDetector, faceDetector, isCameraReady, videoRef, calculateSlouchScore, isRecordingEnabled]);
 
-<<<<<<< HEAD
-  return { slouchScore, isCameraReady, isCalibrated, calibrate, scoreHistory, poses, debugValues };
-=======
-  return { slouchScore, isCameraReady, isCalibrated, calibrate, scoreHistory, stopCamera };
->>>>>>> 948e30d8
+  return { slouchScore, isCameraReady, isCalibrated, calibrate, scoreHistory, poses, debugValues, stopCamera };
 };