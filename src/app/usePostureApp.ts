import { useRef, useState, useEffect } from "react";
import { usePoseDetection } from "./usePoseDetection";
import { useDrowsinessDetection } from "./useDrowsinessDetection";
import { useNotification } from "./useNotification";
import { Settings, DEFAULT_SETTINGS, hslToRgb } from "./SettingsModal";

export const usePostureApp = () => {
  const videoRef = useRef<HTMLVideoElement>(null);
  const [isPaused, setIsPaused] = useState(false);
  const [isDrowsinessDetectionEnabled, setIsDrowsinessDetectionEnabled] = useState(false);
  const [settings, setSettings] = useState(DEFAULT_SETTINGS);
  const [isSettingsOpen, setIsSettingsOpen] = useState(false);
  const [isElectron, setIsElectron] = useState(false);
  const [isInfoOpen, setIsInfoOpen] = useState(false);
  const [isReportOpen, setIsReportOpen] = useState(false);
  const [isCalibrating, setIsCalibrating] = useState(false);
  const [calibrationTimestamp, setCalibrationTimestamp] = useState<Date | null>(null);
  const [isRecordingEnabled, setIsRecordingEnabled] = useState(false);
  const [isVisualizationEnabled, setIsVisualizationEnabled] = useState(false);
  const [isTimerVisible, setIsTimerVisible] = useState(false);

  const { slouchScore, isCalibrated, calibrate, scoreHistory, stopCamera } = usePoseDetection({ videoRef, isPaused, isRecordingEnabled });

  useEffect(() => {
    if (window.electron?.isElectron) {
      setIsElectron(true);

<<<<<<< HEAD
  const { slouchScore, isCalibrated, calibrate, scoreHistory, poses, debugValues } = usePoseDetection({ videoRef, isPaused, isRecordingEnabled });
=======
      // アプリ終了前のクリーンアップイベントを登録
      window.electron.onBeforeQuit(() => {
        console.log('Received before-quit event, stopping camera...');
        stopCamera();
        // クリーンアップ完了を通知
        setTimeout(() => {
          window.electron?.cleanupComplete();
        }, 500); // カメラ停止に少し時間を与える
      });
    }
  }, [stopCamera]);
>>>>>>> 948e30d8
  const { isDrowsy, ear } = useDrowsinessDetection({
    videoRef,
    isEnabled: isDrowsinessDetectionEnabled,
    isPaused,
    settings
  });

  const {
    notificationType,
    setNotificationType,
    notificationSound,
    setNotificationSound,
    SOUND_OPTIONS,
  } = useNotification({
    slouchScore,
    isDrowsy,
    isPaused,
    settings,
  });

  useEffect(() => {
    if (window.electron?.updateTrayIcon) {
      const canvas = document.createElement('canvas');
      const size = 32;
      canvas.width = size;
      canvas.height = size;
      const context = canvas.getContext('2d');

      if (context) {
        const hue = 120 * (1 - Math.min(slouchScore, 100) / 100);
        const [r, g, b] = hslToRgb(hue, 100, 50);
        context.fillStyle = `rgb(${r}, ${g}, ${b})`;
        context.beginPath();
        context.arc(size / 2, size / 2, size / 2 - 2, 0, 2 * Math.PI);
        context.fill();
        const dataUrl = canvas.toDataURL('image/png');
        window.electron.updateTrayIcon(dataUrl);
      }
    }
  }, [slouchScore]);

  const borderColor = `hsl(${120 * (1 - slouchScore / 100)}, 100%, 50%)`;

  const handleCalibrate = async () => {
    setIsCalibrating(true);
    await calibrate();
    setCalibrationTimestamp(new Date());
    setIsCalibrating(false);
  };

  const handleDownload = () => {
    if (window.confirm('macOS版インストーラーをダウンロードしますか？')) {
      window.location.href = 'https://github.com/TsubasaShioda/syakitto/releases/download/v0.1.0/Posture.Checker-0.1.0-arm64.dmg';
    }
  };

  return {
    videoRef,
    isPaused,
    setIsPaused,
    isDrowsinessDetectionEnabled,
    setIsDrowsinessDetectionEnabled,
    settings,
    setSettings,
    isSettingsOpen,
    setIsSettingsOpen,
    isElectron,
    isInfoOpen,
    setIsInfoOpen,
    isReportOpen,
    setIsReportOpen,
    isCalibrating,
    calibrationTimestamp,
    isRecordingEnabled,
    setIsRecordingEnabled,
    isVisualizationEnabled,
    setIsVisualizationEnabled,
    isTimerVisible,
    setIsTimerVisible,
    slouchScore,
    isCalibrated,
    calibrate: handleCalibrate,
    scoreHistory,
    poses,
    debugValues,
    isDrowsy,
    ear,
    notificationType,
    setNotificationType,
    notificationSound,
    setNotificationSound,
    SOUND_OPTIONS,
    borderColor,
    handleDownload,
  };
};<|MERGE_RESOLUTION|>--- conflicted
+++ resolved
@@ -19,15 +19,12 @@
   const [isVisualizationEnabled, setIsVisualizationEnabled] = useState(false);
   const [isTimerVisible, setIsTimerVisible] = useState(false);
 
-  const { slouchScore, isCalibrated, calibrate, scoreHistory, stopCamera } = usePoseDetection({ videoRef, isPaused, isRecordingEnabled });
+  const { slouchScore, isCalibrated, calibrate, scoreHistory, poses, debugValues, stopCamera } = usePoseDetection({ videoRef, isPaused, isRecordingEnabled });
 
   useEffect(() => {
     if (window.electron?.isElectron) {
       setIsElectron(true);
 
-<<<<<<< HEAD
-  const { slouchScore, isCalibrated, calibrate, scoreHistory, poses, debugValues } = usePoseDetection({ videoRef, isPaused, isRecordingEnabled });
-=======
       // アプリ終了前のクリーンアップイベントを登録
       window.electron.onBeforeQuit(() => {
         console.log('Received before-quit event, stopping camera...');
@@ -39,7 +36,6 @@
       });
     }
   }, [stopCamera]);
->>>>>>> 948e30d8
   const { isDrowsy, ear } = useDrowsinessDetection({
     videoRef,
     isEnabled: isDrowsinessDetectionEnabled,
