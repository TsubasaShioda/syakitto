import { useRef, useState, useEffect } from "react";
import { usePoseDetection } from "./usePoseDetection";
import { useNotification } from "./useNotification";
import { DEFAULT_SETTINGS, hslToRgb } from "./settings";

export const usePostureApp = () => {
  const videoRef = useRef<HTMLVideoElement>(null);
  const [isPaused, setIsPaused] = useState(false);
  const [isSlouchDetectionEnabled, setIsSlouchDetectionEnabled] = useState(true);
  const [settings, setSettings] = useState(DEFAULT_SETTINGS);
  const [isElectron, setIsElectron] = useState(false);
<<<<<<< HEAD
  const [animationType, setAnimationType] = useState('toggle'); // 'toggle', 'cat_hand', 'noise'

  const [isWelcomeOpen, setIsWelcomeOpenState] = useState(false); // Default to false, controlled by useEffect
=======
  const [isWelcomeOpen, setIsWelcomeOpenState] = useState(false);
  const [isNotificationSettingsOpen, setIsNotificationSettingsOpenState] = useState(false);
>>>>>>> d3a7185e

  useEffect(() => {
    const hasSeenWelcomePopup = localStorage.getItem('hasSeenWelcomePopup');
    if (!hasSeenWelcomePopup) {
      setIsWelcomeOpenState(true);
    }
  }, []);

  const handleWelcomePopupClose = () => {
    setIsWelcomeOpenState(false);
    localStorage.setItem('hasSeenWelcomePopup', 'true');

    const hasSeenNotificationSettingsPopup = localStorage.getItem('hasSeenNotificationSettingsPopup');
    if (!hasSeenNotificationSettingsPopup) {
      setIsNotificationSettingsOpenState(true);
    }
  };

  const handleNotificationSettingsPopupClose = () => {
    setIsNotificationSettingsOpenState(false);
    localStorage.setItem('hasSeenNotificationSettingsPopup', 'true');
  };
  const [isCalibrating, setIsCalibrating] = useState(false);
  const [calibrationTimestamp, setCalibrationTimestamp] = useState<Date | null>(null);
  const [isRecordingEnabled, setIsRecordingEnabled] = useState(false);
  const [isVisualizationEnabled, setIsVisualizationEnabled] = useState(false);
  const [isTimerVisible, setIsTimerVisible] = useState(false);
  const [isCameraViewVisible, setIsCameraViewVisible] = useState(true);

  const { slouchScore, isCalibrated, calibrate, scoreHistory, stopCamera } = usePoseDetection({
    videoRef,
    isPaused,
    isRecordingEnabled,
    isEnabled: isSlouchDetectionEnabled,
  });

  useEffect(() => {
    if (window.electron?.isElectron) {
      setIsElectron(true);

      const handleBeforeQuit = () => {
        try {
          setIsSlouchDetectionEnabled(false);
          stopCamera();
        } catch (e) {
          console.error('[Renderer] Error during cleanup:', e);
        }
        window.electron?.cleanupComplete();
      };

      window.electron.onBeforeQuit(handleBeforeQuit);

      return () => {
        window.electron?.removeOnBeforeQuit();
      };
    }
  }, [isElectron, stopCamera]);
  
  const {
    notificationType,
    setNotificationType,
    notificationSound,
    setNotificationSound,
    SOUND_OPTIONS,
  } = useNotification({
    slouchScore,
    isPaused,
    settings,
    animationType,
  });

  const handleCalibrate = async () => {
    setIsCalibrating(true);
    await calibrate();
    setCalibrationTimestamp(new Date());
    setIsCalibrating(false);
  };

  const handleDownload = () => {
    if (window.confirm('macOS版インストーラーをダウンロードしますか？')) {
      window.location.href = 'https://github.com/TsubasaShioda/syakitto/releases/download/v0.2.4/syakitto-0.2.4-arm64.dmg';
    }
  };

  return {
    videoRef,
    isPaused,
    setIsPaused,
    isSlouchDetectionEnabled,
    setIsSlouchDetectionEnabled,
    settings,
    setSettings,
    isElectron,
    isWelcomeOpen,
    handleWelcomePopupClose,
    isNotificationSettingsOpen,
    handleNotificationSettingsPopupClose,
    isCalibrating,
    calibrationTimestamp,
    isRecordingEnabled,
    setIsRecordingEnabled,
    isVisualizationEnabled,
    setIsVisualizationEnabled,
    isTimerVisible,
    setIsTimerVisible,
    isCameraViewVisible,
    setIsCameraViewVisible,
    slouchScore,
    isCalibrated,
    calibrate: handleCalibrate,
    scoreHistory,
    notificationType,
    setNotificationType,
    notificationSound,
    setNotificationSound,
    SOUND_OPTIONS,
    handleDownload,
    animationType,
    setAnimationType,
  };
};<|MERGE_RESOLUTION|>--- conflicted
+++ resolved
@@ -9,14 +9,9 @@
   const [isSlouchDetectionEnabled, setIsSlouchDetectionEnabled] = useState(true);
   const [settings, setSettings] = useState(DEFAULT_SETTINGS);
   const [isElectron, setIsElectron] = useState(false);
-<<<<<<< HEAD
   const [animationType, setAnimationType] = useState('toggle'); // 'toggle', 'cat_hand', 'noise'
-
   const [isWelcomeOpen, setIsWelcomeOpenState] = useState(false); // Default to false, controlled by useEffect
-=======
-  const [isWelcomeOpen, setIsWelcomeOpenState] = useState(false);
   const [isNotificationSettingsOpen, setIsNotificationSettingsOpenState] = useState(false);
->>>>>>> d3a7185e
 
   useEffect(() => {
     const hasSeenWelcomePopup = localStorage.getItem('hasSeenWelcomePopup');
